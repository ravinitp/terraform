// Copyright (c) HashiCorp, Inc.
// SPDX-License-Identifier: BUSL-1.1

package terraform

import (
	"testing"

	"github.com/google/go-cmp/cmp"
	"github.com/zclconf/go-cty/cty"
	ctyjson "github.com/zclconf/go-cty/cty/json"
	ctymsgpack "github.com/zclconf/go-cty/cty/msgpack"

	"github.com/hashicorp/terraform/internal/addrs"
	"github.com/hashicorp/terraform/internal/configs"
	"github.com/hashicorp/terraform/internal/configs/configschema"
	"github.com/hashicorp/terraform/internal/moduletest"
	"github.com/hashicorp/terraform/internal/plans"
	"github.com/hashicorp/terraform/internal/providers"
	"github.com/hashicorp/terraform/internal/states"
	"github.com/hashicorp/terraform/internal/tfdiags"
)

func TestTestContext_Evaluate(t *testing.T) {
	tcs := map[string]struct {
		configs     map[string]string
		state       *states.State
		plan        *plans.Plan
		variables   InputValues
		provider    *MockProvider
		priorStates map[string]func(config *configs.Config) *TestContext

		expectedDiags  []tfdiags.Description
		expectedStatus moduletest.Status
	}{
		"basic_passing": {
			configs: map[string]string{
				"main.tf": `
resource "test_resource" "a" {
	value = "Hello, world!"
}
`,
				"main.tftest.hcl": `
run "test_case" {
	assert {
		condition = test_resource.a.value == "Hello, world!"
		error_message = "invalid value"
	}
}
`,
			},
			plan: &plans.Plan{
				Changes: plans.NewChanges(),
			},
			state: states.BuildState(func(state *states.SyncState) {
				state.SetResourceInstanceCurrent(
					addrs.Resource{
						Mode: addrs.ManagedResourceMode,
						Type: "test_resource",
						Name: "a",
					}.Instance(addrs.NoKey).Absolute(addrs.RootModuleInstance),
					&states.ResourceInstanceObjectSrc{
						Status: states.ObjectReady,
						AttrsJSON: encodeCtyValue(t, cty.ObjectVal(map[string]cty.Value{
							"value": cty.StringVal("Hello, world!"),
						})),
					},
					addrs.AbsProviderConfig{
						Module:   addrs.RootModule,
						Provider: addrs.NewDefaultProvider("test"),
					})
			}),
			provider: &MockProvider{
				GetProviderSchemaResponse: &providers.GetProviderSchemaResponse{
					ResourceTypes: map[string]providers.Schema{
						"test_resource": {
							Block: &configschema.Block{
								Attributes: map[string]*configschema.Attribute{
									"value": {
										Type:     cty.String,
										Required: true,
									},
								},
							},
						},
					},
				},
			},
			expectedStatus: moduletest.Pass,
		},
		"with_variables": {
			configs: map[string]string{
				"main.tf": `
variable "value" {
	type = string
}

resource "test_resource" "a" {
	value = var.value
}
`,
				"main.tftest.hcl": `
variables {
	value = "Hello, world!"
}

run "test_case" {
	assert {
		condition = test_resource.a.value == var.value
		error_message = "invalid value"
	}
}
`,
			},
			plan: &plans.Plan{
				Changes: plans.NewChanges(),
			},
			state: states.BuildState(func(state *states.SyncState) {
				state.SetResourceInstanceCurrent(
					addrs.Resource{
						Mode: addrs.ManagedResourceMode,
						Type: "test_resource",
						Name: "a",
					}.Instance(addrs.NoKey).Absolute(addrs.RootModuleInstance),
					&states.ResourceInstanceObjectSrc{
						Status: states.ObjectReady,
						AttrsJSON: encodeCtyValue(t, cty.ObjectVal(map[string]cty.Value{
							"value": cty.StringVal("Hello, world!"),
						})),
					},
					addrs.AbsProviderConfig{
						Module:   addrs.RootModule,
						Provider: addrs.NewDefaultProvider("test"),
					})
			}),
			variables: InputValues{
				"value": {
					Value: cty.StringVal("Hello, world!"),
				},
			},
			provider: &MockProvider{
				GetProviderSchemaResponse: &providers.GetProviderSchemaResponse{
					ResourceTypes: map[string]providers.Schema{
						"test_resource": {
							Block: &configschema.Block{
								Attributes: map[string]*configschema.Attribute{
									"value": {
										Type:     cty.String,
										Required: true,
									},
								},
							},
						},
					},
				},
			},
			expectedStatus: moduletest.Pass,
		},
		"basic_failing": {
			configs: map[string]string{
				"main.tf": `
resource "test_resource" "a" {
	value = "Hello, world!"
}
`,
				"main.tftest.hcl": `
run "test_case" {
	assert {
		condition = test_resource.a.value == "incorrect!"
		error_message = "invalid value"
	}
}
`,
			},
			plan: &plans.Plan{
				Changes: plans.NewChanges(),
			},
			state: states.BuildState(func(state *states.SyncState) {
				state.SetResourceInstanceCurrent(
					addrs.Resource{
						Mode: addrs.ManagedResourceMode,
						Type: "test_resource",
						Name: "a",
					}.Instance(addrs.NoKey).Absolute(addrs.RootModuleInstance),
					&states.ResourceInstanceObjectSrc{
						Status: states.ObjectReady,
						AttrsJSON: encodeCtyValue(t, cty.ObjectVal(map[string]cty.Value{
							"value": cty.StringVal("Hello, world!"),
						})),
					},
					addrs.AbsProviderConfig{
						Module:   addrs.RootModule,
						Provider: addrs.NewDefaultProvider("test"),
					})
			}),
			provider: &MockProvider{
				GetProviderSchemaResponse: &providers.GetProviderSchemaResponse{
					ResourceTypes: map[string]providers.Schema{
						"test_resource": {
							Block: &configschema.Block{
								Attributes: map[string]*configschema.Attribute{
									"value": {
										Type:     cty.String,
										Required: true,
									},
								},
							},
						},
					},
				},
			},
			expectedStatus: moduletest.Fail,
			expectedDiags: []tfdiags.Description{
				{
					Summary: "Test assertion failed",
					Detail:  "invalid value",
				},
			},
		},
		"two_failing_assertions": {
			configs: map[string]string{
				"main.tf": `
resource "test_resource" "a" {
	value = "Hello, world!"
}
`,
				"main.tftest.hcl": `
run "test_case" {
	assert {
		condition = test_resource.a.value == "incorrect!"
		error_message = "invalid value"
<<<<<<< HEAD
	}

    assert {
        condition = test_resource.a.value == "also incorrect!"
        error_message = "still invalid"
    }
}
`,
			},
			state: states.BuildState(func(state *states.SyncState) {
				state.SetResourceInstanceCurrent(
					addrs.Resource{
						Mode: addrs.ManagedResourceMode,
						Type: "test_resource",
						Name: "a",
					}.Instance(addrs.NoKey).Absolute(addrs.RootModuleInstance),
					&states.ResourceInstanceObjectSrc{
						Status: states.ObjectReady,
						AttrsJSON: encodeCtyValue(t, cty.ObjectVal(map[string]cty.Value{
							"value": cty.StringVal("Hello, world!"),
						})),
					},
					addrs.AbsProviderConfig{
						Module:   addrs.RootModule,
						Provider: addrs.NewDefaultProvider("test"),
					})
			}),
			provider: &MockProvider{
				GetProviderSchemaResponse: &providers.GetProviderSchemaResponse{
					ResourceTypes: map[string]providers.Schema{
						"test_resource": {
							Block: &configschema.Block{
								Attributes: map[string]*configschema.Attribute{
									"value": {
										Type:     cty.String,
										Required: true,
									},
								},
							},
						},
					},
				},
			},
			expectedStatus: moduletest.Fail,
			expectedDiags: []tfdiags.Description{
				{
					Summary: "Test assertion failed",
					Detail:  "invalid value",
				},
				{
					Summary: "Test assertion failed",
					Detail:  "still invalid",
				},
			},
		},
=======
>>>>>>> e5dd7257
	}

    assert {
        condition = test_resource.a.value == "also incorrect!"
        error_message = "still invalid"
    }
}
`,
			},
			plan: &plans.Plan{
				Changes: plans.NewChanges(),
			},
			state: states.BuildState(func(state *states.SyncState) {
				state.SetResourceInstanceCurrent(
					addrs.Resource{
						Mode: addrs.ManagedResourceMode,
						Type: "test_resource",
						Name: "a",
					}.Instance(addrs.NoKey).Absolute(addrs.RootModuleInstance),
					&states.ResourceInstanceObjectSrc{
						Status: states.ObjectReady,
						AttrsJSON: encodeCtyValue(t, cty.ObjectVal(map[string]cty.Value{
							"value": cty.StringVal("Hello, world!"),
						})),
					},
					addrs.AbsProviderConfig{
						Module:   addrs.RootModule,
						Provider: addrs.NewDefaultProvider("test"),
					})
			}),
			provider: &MockProvider{
				GetProviderSchemaResponse: &providers.GetProviderSchemaResponse{
					ResourceTypes: map[string]providers.Schema{
						"test_resource": {
							Block: &configschema.Block{
								Attributes: map[string]*configschema.Attribute{
									"value": {
										Type:     cty.String,
										Required: true,
									},
								},
							},
						},
					},
				},
			},
			expectedStatus: moduletest.Fail,
			expectedDiags: []tfdiags.Description{
				{
					Summary: "Test assertion failed",
					Detail:  "invalid value",
				},
				{
					Summary: "Test assertion failed",
					Detail:  "still invalid",
				},
			},
		},
		"sensitive_variables": {
			configs: map[string]string{
				"main.tf": `
variable "input" {
  type = string
  sensitive = true
}
`,
				"main.tftest.hcl": `
run "test" {
  variables {
    input = "Hello, world!"
  }

  assert {
    condition = var.input == "Hello, world!"
    error_message = "bad"
  }
}
`,
			},
			plan: &plans.Plan{
				Changes: plans.NewChanges(),
			},
			state: states.NewState(),
			variables: InputValues{
				"input": &InputValue{
					Value:      cty.StringVal("Hello, world!"),
					SourceType: ValueFromConfig,
					SourceRange: tfdiags.SourceRange{
						Filename: "main.tftest.hcl",
						Start:    tfdiags.SourcePos{Line: 3, Column: 13, Byte: 12},
						End:      tfdiags.SourcePos{Line: 3, Column: 28, Byte: 27},
					},
				},
			},
			provider:       &MockProvider{},
			expectedStatus: moduletest.Pass,
			expectedDiags:  []tfdiags.Description{},
		},
		"sensitive_variables_fail": {
			configs: map[string]string{
				"main.tf": `
variable "input" {
  type = string
  sensitive = true
}
`,
				"main.tftest.hcl": `
run "test" {
  variables {
    input = "Hello, world!"
  }

  assert {
    condition = var.input == "Hello, universe!"
    error_message = "bad ${var.input}"
  }
}
`,
			},
			plan: &plans.Plan{
				Changes: plans.NewChanges(),
			},
			state: states.NewState(),
			variables: InputValues{
				"input": &InputValue{
					Value:      cty.StringVal("Hello, world!"),
					SourceType: ValueFromConfig,
					SourceRange: tfdiags.SourceRange{
						Filename: "main.tftest.hcl",
						Start:    tfdiags.SourcePos{Line: 3, Column: 13, Byte: 12},
						End:      tfdiags.SourcePos{Line: 3, Column: 28, Byte: 27},
					},
				},
			},
			provider:       &MockProvider{},
			expectedStatus: moduletest.Fail,
			expectedDiags: []tfdiags.Description{
				{
					Summary: "Error message refers to sensitive values",
					Detail:  "The error expression used to explain this condition refers to sensitive values, so Terraform will not display the resulting message.\n\nYou can correct this by removing references to sensitive values, or by carefully using the nonsensitive() function if the expression will not reveal the sensitive data.",
				},
				{
					Summary: "Test assertion failed",
				},
			},
		},
		"basic_passing_with_plan": {
			configs: map[string]string{
				"main.tf": `
resource "test_resource" "a" {
	value = "Hello, world!"
}
`,
				"main.tftest.hcl": `
run "test_case" {
	command = plan

	assert {
		condition = test_resource.a.value == "Hello, world!"
		error_message = "invalid value"
	}
}
`,
			},
			state: states.BuildState(func(state *states.SyncState) {
				state.SetResourceInstanceCurrent(
					addrs.Resource{
						Mode: addrs.ManagedResourceMode,
						Type: "test_resource",
						Name: "a",
					}.Instance(addrs.NoKey).Absolute(addrs.RootModuleInstance),
					&states.ResourceInstanceObjectSrc{
						Status: states.ObjectPlanned,
						AttrsJSON: encodeCtyValue(t, cty.NullVal(cty.Object(map[string]cty.Type{
							"value": cty.String,
						}))),
					},
					addrs.AbsProviderConfig{
						Module:   addrs.RootModule,
						Provider: addrs.NewDefaultProvider("test"),
					})
			}),
			plan: &plans.Plan{
				Changes: &plans.Changes{
					Resources: []*plans.ResourceInstanceChangeSrc{
						{
							Addr: addrs.Resource{
								Mode: addrs.ManagedResourceMode,
								Type: "test_resource",
								Name: "a",
							}.Instance(addrs.NoKey).Absolute(addrs.RootModuleInstance),
							ProviderAddr: addrs.AbsProviderConfig{
								Module:   addrs.RootModule,
								Provider: addrs.NewDefaultProvider("test"),
							},
							ChangeSrc: plans.ChangeSrc{
								Action: plans.Create,
								Before: nil,
								After: encodeDynamicValue(t, cty.ObjectVal(map[string]cty.Value{
									"value": cty.StringVal("Hello, world!"),
								})),
							},
						},
					},
				},
			},
			provider: &MockProvider{
				GetProviderSchemaResponse: &providers.GetProviderSchemaResponse{
					ResourceTypes: map[string]providers.Schema{
						"test_resource": {
							Block: &configschema.Block{
								Attributes: map[string]*configschema.Attribute{
									"value": {
										Type:     cty.String,
										Required: true,
									},
								},
							},
						},
					},
				},
			},
			expectedStatus: moduletest.Pass,
		},
		"basic_failing_with_plan": {
			configs: map[string]string{
				"main.tf": `
resource "test_resource" "a" {
	value = "Hello, world!"
}
`,
				"main.tftest.hcl": `
run "test_case" {
	command = plan

	assert {
		condition = test_resource.a.value == "incorrect!"
		error_message = "invalid value"
	}
}
`,
			},
			state: states.BuildState(func(state *states.SyncState) {
				state.SetResourceInstanceCurrent(
					addrs.Resource{
						Mode: addrs.ManagedResourceMode,
						Type: "test_resource",
						Name: "a",
					}.Instance(addrs.NoKey).Absolute(addrs.RootModuleInstance),
					&states.ResourceInstanceObjectSrc{
						Status: states.ObjectPlanned,
						AttrsJSON: encodeCtyValue(t, cty.NullVal(cty.Object(map[string]cty.Type{
							"value": cty.String,
						}))),
					},
					addrs.AbsProviderConfig{
						Module:   addrs.RootModule,
						Provider: addrs.NewDefaultProvider("test"),
					})
			}),
			plan: &plans.Plan{
				Changes: &plans.Changes{
					Resources: []*plans.ResourceInstanceChangeSrc{
						{
							Addr: addrs.Resource{
								Mode: addrs.ManagedResourceMode,
								Type: "test_resource",
								Name: "a",
							}.Instance(addrs.NoKey).Absolute(addrs.RootModuleInstance),
							ProviderAddr: addrs.AbsProviderConfig{
								Module:   addrs.RootModule,
								Provider: addrs.NewDefaultProvider("test"),
							},
							ChangeSrc: plans.ChangeSrc{
								Action: plans.Create,
								Before: nil,
								After: encodeDynamicValue(t, cty.ObjectVal(map[string]cty.Value{
									"value": cty.StringVal("Hello, world!"),
								})),
							},
						},
					},
				},
			},
			provider: &MockProvider{
				GetProviderSchemaResponse: &providers.GetProviderSchemaResponse{
					ResourceTypes: map[string]providers.Schema{
						"test_resource": {
							Block: &configschema.Block{
								Attributes: map[string]*configschema.Attribute{
									"value": {
										Type:     cty.String,
										Required: true,
									},
								},
							},
						},
					},
				},
			},
			expectedStatus: moduletest.Fail,
			expectedDiags: []tfdiags.Description{
				{
					Summary: "Test assertion failed",
					Detail:  "invalid value",
				},
			},
		},
		"with_prior_state": {
			configs: map[string]string{
				"main.tf": `
resource "test_resource" "a" {
	value = "Hello, world!"
}
`,
				"main.tftest.hcl": `
run "setup" {}

run "test_case" {
	assert {
		condition = test_resource.a.value == run.setup.value
		error_message = "invalid value"
	}
}
`,
			},
			plan: &plans.Plan{
				Changes: plans.NewChanges(),
			},
			state: states.BuildState(func(state *states.SyncState) {
				state.SetResourceInstanceCurrent(
					addrs.Resource{
						Mode: addrs.ManagedResourceMode,
						Type: "test_resource",
						Name: "a",
					}.Instance(addrs.NoKey).Absolute(addrs.RootModuleInstance),
					&states.ResourceInstanceObjectSrc{
						Status: states.ObjectReady,
						AttrsJSON: encodeCtyValue(t, cty.ObjectVal(map[string]cty.Value{
							"value": cty.StringVal("Hello, world!"),
						})),
					},
					addrs.AbsProviderConfig{
						Module:   addrs.RootModule,
						Provider: addrs.NewDefaultProvider("test"),
					})
			}),
			priorStates: map[string]func(config *configs.Config) *TestContext{
				"setup": func(config *configs.Config) *TestContext {
					return &TestContext{
						Context: &Context{},
						Run: &moduletest.Run{
							Config: config.Module.Tests["main.tftest.hcl"].Runs[0],
							Name:   "setup",
						},
						Config: &configs.Config{
							Module: &configs.Module{
								Outputs: map[string]*configs.Output{
									"value": {
										Name: "value",
									},
								},
							},
						},
						Plan: &plans.Plan{
							Changes: plans.NewChanges(),
						},
						State: states.BuildState(func(state *states.SyncState) {
							state.SetOutputValue(addrs.AbsOutputValue{
								Module: addrs.RootModuleInstance,
								OutputValue: addrs.OutputValue{
									Name: "value",
								},
							}, cty.StringVal("Hello, world!"), false)
						}),
					}
				},
			},
			provider: &MockProvider{
				GetProviderSchemaResponse: &providers.GetProviderSchemaResponse{
					ResourceTypes: map[string]providers.Schema{
						"test_resource": {
							Block: &configschema.Block{
								Attributes: map[string]*configschema.Attribute{
									"value": {
										Type:     cty.String,
										Required: true,
									},
								},
							},
						},
					},
				},
			},
			expectedStatus: moduletest.Pass,
		},
	}
	for name, tc := range tcs {
		t.Run(name, func(t *testing.T) {
			config := testModuleInline(t, tc.configs)
			ctx := testContext2(t, &ContextOpts{
				Providers: map[addrs.Provider]providers.Factory{
					addrs.NewDefaultProvider("test"): testProviderFuncFixed(tc.provider),
				},
			})

			priorStates := make(map[string]*TestContext)
			for run, ps := range tc.priorStates {
				priorStates[run] = ps(config)
			}

			file := config.Module.Tests["main.tftest.hcl"]
			run := moduletest.Run{
				Config: file.Runs[len(file.Runs)-1], // We always simulate the last run block.
				Name:   "test_case",                 // and it should be named test_case
			}

			tctx := ctx.TestContext(&run, config, tc.state, tc.plan, tc.variables)
			tctx.Evaluate(priorStates)

			if expected, actual := tc.expectedStatus, run.Status; expected != actual {
				t.Errorf("expected status \"%s\" but got \"%s\"", expected, actual)
			}

			compareDiagnosticsFromTestResult(t, tc.expectedDiags, run.Diagnostics)
		})
	}
}

func compareDiagnosticsFromTestResult(t *testing.T, expected []tfdiags.Description, actual tfdiags.Diagnostics) {
	if len(expected) != len(actual) {
		t.Errorf("found invalid number of diagnostics, expected %d but found %d", len(expected), len(actual))
	}

	length := len(expected)
	if len(actual) > length {
		length = len(actual)
	}

	for ix := 0; ix < length; ix++ {
		if ix >= len(expected) {
			t.Errorf("found extra diagnostic at %d:\n%v", ix, actual[ix].Description())
		} else if ix >= len(actual) {
			t.Errorf("missing diagnostic at %d:\n%v", ix, expected[ix])
		} else {
			expected := expected[ix]
			actual := actual[ix].Description()
			if diff := cmp.Diff(expected, actual); len(diff) > 0 {
				t.Errorf("found different diagnostics at %d:\nexpected:\n%s\nactual:\n%s\ndiff:%s", ix, expected, actual, diff)
			}
		}
	}
}

func encodeDynamicValue(t *testing.T, value cty.Value) []byte {
	data, err := ctymsgpack.Marshal(value, value.Type())
	if err != nil {
		t.Fatalf("failed to marshal JSON: %s", err)
	}
	return data
}

func encodeCtyValue(t *testing.T, value cty.Value) []byte {
	data, err := ctyjson.Marshal(value, value.Type())
	if err != nil {
		t.Fatalf("failed to marshal JSON: %s", err)
	}
	return data
}<|MERGE_RESOLUTION|>--- conflicted
+++ resolved
@@ -229,7 +229,6 @@
 	assert {
 		condition = test_resource.a.value == "incorrect!"
 		error_message = "invalid value"
-<<<<<<< HEAD
 	}
 
     assert {
@@ -238,6 +237,9 @@
     }
 }
 `,
+			},
+			plan: &plans.Plan{
+				Changes: plans.NewChanges(),
 			},
 			state: states.BuildState(func(state *states.SyncState) {
 				state.SetResourceInstanceCurrent(
@@ -285,14 +287,271 @@
 				},
 			},
 		},
-=======
->>>>>>> e5dd7257
-	}
-
-    assert {
-        condition = test_resource.a.value == "also incorrect!"
-        error_message = "still invalid"
-    }
+		"sensitive_variables": {
+			configs: map[string]string{
+				"main.tf": `
+variable "input" {
+  type = string
+  sensitive = true
+}
+`,
+				"main.tftest.hcl": `
+run "test" {
+  variables {
+    input = "Hello, world!"
+  }
+
+  assert {
+    condition = var.input == "Hello, world!"
+    error_message = "bad"
+  }
+}
+`,
+			},
+			plan: &plans.Plan{
+				Changes: plans.NewChanges(),
+			},
+			state: states.NewState(),
+			variables: InputValues{
+				"input": &InputValue{
+					Value:      cty.StringVal("Hello, world!"),
+					SourceType: ValueFromConfig,
+					SourceRange: tfdiags.SourceRange{
+						Filename: "main.tftest.hcl",
+						Start:    tfdiags.SourcePos{Line: 3, Column: 13, Byte: 12},
+						End:      tfdiags.SourcePos{Line: 3, Column: 28, Byte: 27},
+					},
+				},
+			},
+			provider:       &MockProvider{},
+			expectedStatus: moduletest.Pass,
+			expectedDiags:  []tfdiags.Description{},
+		},
+		"sensitive_variables_fail": {
+			configs: map[string]string{
+				"main.tf": `
+variable "input" {
+  type = string
+  sensitive = true
+}
+`,
+				"main.tftest.hcl": `
+run "test" {
+  variables {
+    input = "Hello, world!"
+  }
+
+  assert {
+    condition = var.input == "Hello, universe!"
+    error_message = "bad ${var.input}"
+  }
+}
+`,
+			},
+			plan: &plans.Plan{
+				Changes: plans.NewChanges(),
+			},
+			state: states.NewState(),
+			variables: InputValues{
+				"input": &InputValue{
+					Value:      cty.StringVal("Hello, world!"),
+					SourceType: ValueFromConfig,
+					SourceRange: tfdiags.SourceRange{
+						Filename: "main.tftest.hcl",
+						Start:    tfdiags.SourcePos{Line: 3, Column: 13, Byte: 12},
+						End:      tfdiags.SourcePos{Line: 3, Column: 28, Byte: 27},
+					},
+				},
+			},
+			provider:       &MockProvider{},
+			expectedStatus: moduletest.Fail,
+			expectedDiags: []tfdiags.Description{
+				{
+					Summary: "Error message refers to sensitive values",
+					Detail:  "The error expression used to explain this condition refers to sensitive values, so Terraform will not display the resulting message.\n\nYou can correct this by removing references to sensitive values, or by carefully using the nonsensitive() function if the expression will not reveal the sensitive data.",
+				},
+				{
+					Summary: "Test assertion failed",
+				},
+			},
+		},
+		"basic_passing_with_plan": {
+			configs: map[string]string{
+				"main.tf": `
+resource "test_resource" "a" {
+	value = "Hello, world!"
+}
+`,
+				"main.tftest.hcl": `
+run "test_case" {
+	command = plan
+
+	assert {
+		condition = test_resource.a.value == "Hello, world!"
+		error_message = "invalid value"
+	}
+}
+`,
+			},
+			state: states.BuildState(func(state *states.SyncState) {
+				state.SetResourceInstanceCurrent(
+					addrs.Resource{
+						Mode: addrs.ManagedResourceMode,
+						Type: "test_resource",
+						Name: "a",
+					}.Instance(addrs.NoKey).Absolute(addrs.RootModuleInstance),
+					&states.ResourceInstanceObjectSrc{
+						Status: states.ObjectPlanned,
+						AttrsJSON: encodeCtyValue(t, cty.NullVal(cty.Object(map[string]cty.Type{
+							"value": cty.String,
+						}))),
+					},
+					addrs.AbsProviderConfig{
+						Module:   addrs.RootModule,
+						Provider: addrs.NewDefaultProvider("test"),
+					})
+			}),
+			plan: &plans.Plan{
+				Changes: &plans.Changes{
+					Resources: []*plans.ResourceInstanceChangeSrc{
+						{
+							Addr: addrs.Resource{
+								Mode: addrs.ManagedResourceMode,
+								Type: "test_resource",
+								Name: "a",
+							}.Instance(addrs.NoKey).Absolute(addrs.RootModuleInstance),
+							ProviderAddr: addrs.AbsProviderConfig{
+								Module:   addrs.RootModule,
+								Provider: addrs.NewDefaultProvider("test"),
+							},
+							ChangeSrc: plans.ChangeSrc{
+								Action: plans.Create,
+								Before: nil,
+								After: encodeDynamicValue(t, cty.ObjectVal(map[string]cty.Value{
+									"value": cty.StringVal("Hello, world!"),
+								})),
+							},
+						},
+					},
+				},
+			},
+			provider: &MockProvider{
+				GetProviderSchemaResponse: &providers.GetProviderSchemaResponse{
+					ResourceTypes: map[string]providers.Schema{
+						"test_resource": {
+							Block: &configschema.Block{
+								Attributes: map[string]*configschema.Attribute{
+									"value": {
+										Type:     cty.String,
+										Required: true,
+									},
+								},
+							},
+						},
+					},
+				},
+			},
+			expectedStatus: moduletest.Pass,
+		},
+		"basic_failing_with_plan": {
+			configs: map[string]string{
+				"main.tf": `
+resource "test_resource" "a" {
+	value = "Hello, world!"
+}
+`,
+				"main.tftest.hcl": `
+run "test_case" {
+	command = plan
+
+	assert {
+		condition = test_resource.a.value == "incorrect!"
+		error_message = "invalid value"
+	}
+}
+`,
+			},
+			state: states.BuildState(func(state *states.SyncState) {
+				state.SetResourceInstanceCurrent(
+					addrs.Resource{
+						Mode: addrs.ManagedResourceMode,
+						Type: "test_resource",
+						Name: "a",
+					}.Instance(addrs.NoKey).Absolute(addrs.RootModuleInstance),
+					&states.ResourceInstanceObjectSrc{
+						Status: states.ObjectPlanned,
+						AttrsJSON: encodeCtyValue(t, cty.NullVal(cty.Object(map[string]cty.Type{
+							"value": cty.String,
+						}))),
+					},
+					addrs.AbsProviderConfig{
+						Module:   addrs.RootModule,
+						Provider: addrs.NewDefaultProvider("test"),
+					})
+			}),
+			plan: &plans.Plan{
+				Changes: &plans.Changes{
+					Resources: []*plans.ResourceInstanceChangeSrc{
+						{
+							Addr: addrs.Resource{
+								Mode: addrs.ManagedResourceMode,
+								Type: "test_resource",
+								Name: "a",
+							}.Instance(addrs.NoKey).Absolute(addrs.RootModuleInstance),
+							ProviderAddr: addrs.AbsProviderConfig{
+								Module:   addrs.RootModule,
+								Provider: addrs.NewDefaultProvider("test"),
+							},
+							ChangeSrc: plans.ChangeSrc{
+								Action: plans.Create,
+								Before: nil,
+								After: encodeDynamicValue(t, cty.ObjectVal(map[string]cty.Value{
+									"value": cty.StringVal("Hello, world!"),
+								})),
+							},
+						},
+					},
+				},
+			},
+			provider: &MockProvider{
+				GetProviderSchemaResponse: &providers.GetProviderSchemaResponse{
+					ResourceTypes: map[string]providers.Schema{
+						"test_resource": {
+							Block: &configschema.Block{
+								Attributes: map[string]*configschema.Attribute{
+									"value": {
+										Type:     cty.String,
+										Required: true,
+									},
+								},
+							},
+						},
+					},
+				},
+			},
+			expectedStatus: moduletest.Fail,
+			expectedDiags: []tfdiags.Description{
+				{
+					Summary: "Test assertion failed",
+					Detail:  "invalid value",
+				},
+			},
+		},
+		"with_prior_state": {
+			configs: map[string]string{
+				"main.tf": `
+resource "test_resource" "a" {
+	value = "Hello, world!"
+}
+`,
+				"main.tftest.hcl": `
+run "setup" {}
+
+run "test_case" {
+	assert {
+		condition = test_resource.a.value == run.setup.value
+		error_message = "invalid value"
+	}
 }
 `,
 			},
@@ -317,323 +576,6 @@
 						Provider: addrs.NewDefaultProvider("test"),
 					})
 			}),
-			provider: &MockProvider{
-				GetProviderSchemaResponse: &providers.GetProviderSchemaResponse{
-					ResourceTypes: map[string]providers.Schema{
-						"test_resource": {
-							Block: &configschema.Block{
-								Attributes: map[string]*configschema.Attribute{
-									"value": {
-										Type:     cty.String,
-										Required: true,
-									},
-								},
-							},
-						},
-					},
-				},
-			},
-			expectedStatus: moduletest.Fail,
-			expectedDiags: []tfdiags.Description{
-				{
-					Summary: "Test assertion failed",
-					Detail:  "invalid value",
-				},
-				{
-					Summary: "Test assertion failed",
-					Detail:  "still invalid",
-				},
-			},
-		},
-		"sensitive_variables": {
-			configs: map[string]string{
-				"main.tf": `
-variable "input" {
-  type = string
-  sensitive = true
-}
-`,
-				"main.tftest.hcl": `
-run "test" {
-  variables {
-    input = "Hello, world!"
-  }
-
-  assert {
-    condition = var.input == "Hello, world!"
-    error_message = "bad"
-  }
-}
-`,
-			},
-			plan: &plans.Plan{
-				Changes: plans.NewChanges(),
-			},
-			state: states.NewState(),
-			variables: InputValues{
-				"input": &InputValue{
-					Value:      cty.StringVal("Hello, world!"),
-					SourceType: ValueFromConfig,
-					SourceRange: tfdiags.SourceRange{
-						Filename: "main.tftest.hcl",
-						Start:    tfdiags.SourcePos{Line: 3, Column: 13, Byte: 12},
-						End:      tfdiags.SourcePos{Line: 3, Column: 28, Byte: 27},
-					},
-				},
-			},
-			provider:       &MockProvider{},
-			expectedStatus: moduletest.Pass,
-			expectedDiags:  []tfdiags.Description{},
-		},
-		"sensitive_variables_fail": {
-			configs: map[string]string{
-				"main.tf": `
-variable "input" {
-  type = string
-  sensitive = true
-}
-`,
-				"main.tftest.hcl": `
-run "test" {
-  variables {
-    input = "Hello, world!"
-  }
-
-  assert {
-    condition = var.input == "Hello, universe!"
-    error_message = "bad ${var.input}"
-  }
-}
-`,
-			},
-			plan: &plans.Plan{
-				Changes: plans.NewChanges(),
-			},
-			state: states.NewState(),
-			variables: InputValues{
-				"input": &InputValue{
-					Value:      cty.StringVal("Hello, world!"),
-					SourceType: ValueFromConfig,
-					SourceRange: tfdiags.SourceRange{
-						Filename: "main.tftest.hcl",
-						Start:    tfdiags.SourcePos{Line: 3, Column: 13, Byte: 12},
-						End:      tfdiags.SourcePos{Line: 3, Column: 28, Byte: 27},
-					},
-				},
-			},
-			provider:       &MockProvider{},
-			expectedStatus: moduletest.Fail,
-			expectedDiags: []tfdiags.Description{
-				{
-					Summary: "Error message refers to sensitive values",
-					Detail:  "The error expression used to explain this condition refers to sensitive values, so Terraform will not display the resulting message.\n\nYou can correct this by removing references to sensitive values, or by carefully using the nonsensitive() function if the expression will not reveal the sensitive data.",
-				},
-				{
-					Summary: "Test assertion failed",
-				},
-			},
-		},
-		"basic_passing_with_plan": {
-			configs: map[string]string{
-				"main.tf": `
-resource "test_resource" "a" {
-	value = "Hello, world!"
-}
-`,
-				"main.tftest.hcl": `
-run "test_case" {
-	command = plan
-
-	assert {
-		condition = test_resource.a.value == "Hello, world!"
-		error_message = "invalid value"
-	}
-}
-`,
-			},
-			state: states.BuildState(func(state *states.SyncState) {
-				state.SetResourceInstanceCurrent(
-					addrs.Resource{
-						Mode: addrs.ManagedResourceMode,
-						Type: "test_resource",
-						Name: "a",
-					}.Instance(addrs.NoKey).Absolute(addrs.RootModuleInstance),
-					&states.ResourceInstanceObjectSrc{
-						Status: states.ObjectPlanned,
-						AttrsJSON: encodeCtyValue(t, cty.NullVal(cty.Object(map[string]cty.Type{
-							"value": cty.String,
-						}))),
-					},
-					addrs.AbsProviderConfig{
-						Module:   addrs.RootModule,
-						Provider: addrs.NewDefaultProvider("test"),
-					})
-			}),
-			plan: &plans.Plan{
-				Changes: &plans.Changes{
-					Resources: []*plans.ResourceInstanceChangeSrc{
-						{
-							Addr: addrs.Resource{
-								Mode: addrs.ManagedResourceMode,
-								Type: "test_resource",
-								Name: "a",
-							}.Instance(addrs.NoKey).Absolute(addrs.RootModuleInstance),
-							ProviderAddr: addrs.AbsProviderConfig{
-								Module:   addrs.RootModule,
-								Provider: addrs.NewDefaultProvider("test"),
-							},
-							ChangeSrc: plans.ChangeSrc{
-								Action: plans.Create,
-								Before: nil,
-								After: encodeDynamicValue(t, cty.ObjectVal(map[string]cty.Value{
-									"value": cty.StringVal("Hello, world!"),
-								})),
-							},
-						},
-					},
-				},
-			},
-			provider: &MockProvider{
-				GetProviderSchemaResponse: &providers.GetProviderSchemaResponse{
-					ResourceTypes: map[string]providers.Schema{
-						"test_resource": {
-							Block: &configschema.Block{
-								Attributes: map[string]*configschema.Attribute{
-									"value": {
-										Type:     cty.String,
-										Required: true,
-									},
-								},
-							},
-						},
-					},
-				},
-			},
-			expectedStatus: moduletest.Pass,
-		},
-		"basic_failing_with_plan": {
-			configs: map[string]string{
-				"main.tf": `
-resource "test_resource" "a" {
-	value = "Hello, world!"
-}
-`,
-				"main.tftest.hcl": `
-run "test_case" {
-	command = plan
-
-	assert {
-		condition = test_resource.a.value == "incorrect!"
-		error_message = "invalid value"
-	}
-}
-`,
-			},
-			state: states.BuildState(func(state *states.SyncState) {
-				state.SetResourceInstanceCurrent(
-					addrs.Resource{
-						Mode: addrs.ManagedResourceMode,
-						Type: "test_resource",
-						Name: "a",
-					}.Instance(addrs.NoKey).Absolute(addrs.RootModuleInstance),
-					&states.ResourceInstanceObjectSrc{
-						Status: states.ObjectPlanned,
-						AttrsJSON: encodeCtyValue(t, cty.NullVal(cty.Object(map[string]cty.Type{
-							"value": cty.String,
-						}))),
-					},
-					addrs.AbsProviderConfig{
-						Module:   addrs.RootModule,
-						Provider: addrs.NewDefaultProvider("test"),
-					})
-			}),
-			plan: &plans.Plan{
-				Changes: &plans.Changes{
-					Resources: []*plans.ResourceInstanceChangeSrc{
-						{
-							Addr: addrs.Resource{
-								Mode: addrs.ManagedResourceMode,
-								Type: "test_resource",
-								Name: "a",
-							}.Instance(addrs.NoKey).Absolute(addrs.RootModuleInstance),
-							ProviderAddr: addrs.AbsProviderConfig{
-								Module:   addrs.RootModule,
-								Provider: addrs.NewDefaultProvider("test"),
-							},
-							ChangeSrc: plans.ChangeSrc{
-								Action: plans.Create,
-								Before: nil,
-								After: encodeDynamicValue(t, cty.ObjectVal(map[string]cty.Value{
-									"value": cty.StringVal("Hello, world!"),
-								})),
-							},
-						},
-					},
-				},
-			},
-			provider: &MockProvider{
-				GetProviderSchemaResponse: &providers.GetProviderSchemaResponse{
-					ResourceTypes: map[string]providers.Schema{
-						"test_resource": {
-							Block: &configschema.Block{
-								Attributes: map[string]*configschema.Attribute{
-									"value": {
-										Type:     cty.String,
-										Required: true,
-									},
-								},
-							},
-						},
-					},
-				},
-			},
-			expectedStatus: moduletest.Fail,
-			expectedDiags: []tfdiags.Description{
-				{
-					Summary: "Test assertion failed",
-					Detail:  "invalid value",
-				},
-			},
-		},
-		"with_prior_state": {
-			configs: map[string]string{
-				"main.tf": `
-resource "test_resource" "a" {
-	value = "Hello, world!"
-}
-`,
-				"main.tftest.hcl": `
-run "setup" {}
-
-run "test_case" {
-	assert {
-		condition = test_resource.a.value == run.setup.value
-		error_message = "invalid value"
-	}
-}
-`,
-			},
-			plan: &plans.Plan{
-				Changes: plans.NewChanges(),
-			},
-			state: states.BuildState(func(state *states.SyncState) {
-				state.SetResourceInstanceCurrent(
-					addrs.Resource{
-						Mode: addrs.ManagedResourceMode,
-						Type: "test_resource",
-						Name: "a",
-					}.Instance(addrs.NoKey).Absolute(addrs.RootModuleInstance),
-					&states.ResourceInstanceObjectSrc{
-						Status: states.ObjectReady,
-						AttrsJSON: encodeCtyValue(t, cty.ObjectVal(map[string]cty.Value{
-							"value": cty.StringVal("Hello, world!"),
-						})),
-					},
-					addrs.AbsProviderConfig{
-						Module:   addrs.RootModule,
-						Provider: addrs.NewDefaultProvider("test"),
-					})
-			}),
 			priorStates: map[string]func(config *configs.Config) *TestContext{
 				"setup": func(config *configs.Config) *TestContext {
 					return &TestContext{
